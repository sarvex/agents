# coding=utf-8
# Copyright 2018 The TF-Agents Authors.
#
# Licensed under the Apache License, Version 2.0 (the "License");
# you may not use this file except in compliance with the License.
# You may obtain a copy of the License at
#
#     http://www.apache.org/licenses/LICENSE-2.0
#
# Unless required by applicable law or agreed to in writing, software
# distributed under the License is distributed on an "AS IS" BASIS,
# WITHOUT WARRANTIES OR CONDITIONS OF ANY KIND, either express or implied.
# See the License for the specific language governing permissions and
# limitations under the License.

# Lint as: python2, python3
"""Tests for TF Agents ppo_agent."""

from __future__ import absolute_import
from __future__ import division
from __future__ import print_function

from absl import flags
from absl.testing import parameterized
from absl.testing.absltest import mock

import numpy as np
from six.moves import range
import tensorflow as tf  # pylint: disable=g-explicit-tensorflow-version-import
import tensorflow_probability as tfp

from tf_agents.agents.ppo import ppo_agent
from tf_agents.drivers import dynamic_episode_driver
from tf_agents.environments import random_tf_environment
from tf_agents.networks import actor_distribution_network
from tf_agents.networks import actor_distribution_rnn_network
from tf_agents.networks import network
from tf_agents.networks import utils as network_utils
from tf_agents.networks import value_network
from tf_agents.networks import value_rnn_network
from tf_agents.policies import random_tf_policy
from tf_agents.replay_buffers import tf_uniform_replay_buffer
from tf_agents.specs import distribution_spec
from tf_agents.specs import tensor_spec
from tf_agents.trajectories import time_step as ts
from tf_agents.trajectories import trajectory
from tf_agents.utils import common
from tf_agents.utils import nest_utils
from tf_agents.utils import test_utils

FLAGS = flags.FLAGS


class DummyActorNet(network.DistributionNetwork):

  def __init__(self, input_spec, action_spec, name=None):
    output_spec = self._get_normal_distribution_spec(action_spec)
    super(DummyActorNet, self).__init__(
        input_spec, (), output_spec=output_spec, name='DummyActorNet')
    self._action_spec = action_spec
    self._flat_action_spec = tf.nest.flatten(self._action_spec)[0]

    self._dummy_layers = [
        tf.keras.layers.Dense(
            self._flat_action_spec.shape.num_elements() * 2,
            kernel_initializer=tf.compat.v1.initializers.constant([[2.0, 1.0],
                                                                   [1.0, 1.0]]),
            bias_initializer=tf.compat.v1.initializers.constant([5.0, 5.0]),
            activation=None,
        )
    ]

  def _get_normal_distribution_spec(self, sample_spec):
    input_param_shapes = tfp.distributions.Normal.param_static_shapes(
        sample_spec.shape)
    input_param_spec = tf.nest.map_structure(
        lambda tensor_shape: tensor_spec.TensorSpec(  # pylint: disable=g-long-lambda
            shape=tensor_shape,
            dtype=sample_spec.dtype),
        input_param_shapes)

    return distribution_spec.DistributionSpec(
        tfp.distributions.Normal, input_param_spec, sample_spec=sample_spec)

  def call(self, inputs, step_type=None, network_state=()):
    del step_type
    hidden_state = tf.cast(tf.nest.flatten(inputs), tf.float32)[0]

    # Calls coming from agent.train() has a time dimension. Direct loss calls
    # may not have a time dimension. It order to make BatchSquash work, we need
    # to specify the outer dimension properly.
    has_time_dim = nest_utils.get_outer_rank(inputs,
                                             self.input_tensor_spec) == 2
    outer_rank = 2 if has_time_dim else 1
    batch_squash = network_utils.BatchSquash(outer_rank)
    hidden_state = batch_squash.flatten(hidden_state)

    for layer in self._dummy_layers:
      hidden_state = layer(hidden_state)

    actions, stdevs = tf.split(hidden_state, 2, axis=1)
    actions = batch_squash.unflatten(actions)
    stdevs = batch_squash.unflatten(stdevs)
    actions = tf.nest.pack_sequence_as(self._action_spec, [actions])
    stdevs = tf.nest.pack_sequence_as(self._action_spec, [stdevs])

    return self.output_spec.build_distribution(
        loc=actions, scale=stdevs), network_state


class DummyValueNet(network.Network):

  def __init__(self, observation_spec, name=None, outer_rank=1):
    super(DummyValueNet, self).__init__(observation_spec, (), 'DummyValueNet')
    self._outer_rank = outer_rank
    self._dummy_layers = [
        tf.keras.layers.Dense(
            1,
            kernel_initializer=tf.compat.v1.initializers.constant([2, 1]),
            bias_initializer=tf.compat.v1.initializers.constant([5]))
    ]

  def call(self, inputs, step_type=None, network_state=()):
    del step_type
    hidden_state = tf.cast(tf.nest.flatten(inputs), tf.float32)[0]
    batch_squash = network_utils.BatchSquash(self._outer_rank)
    hidden_state = batch_squash.flatten(hidden_state)
    for layer in self._dummy_layers:
      hidden_state = layer(hidden_state)
    value_pred = tf.squeeze(batch_squash.unflatten(hidden_state), axis=-1)
    return value_pred, network_state


def _compute_returns_fn(rewards, discounts, next_state_return=0.0):
  """Python implementation of computing discounted returns."""
  returns = np.zeros_like(rewards)
  for t in range(len(returns) - 1, -1, -1):
    returns[t] = rewards[t] + discounts[t] * next_state_return
    next_state_return = returns[t]
  return returns


class PPOAgentTest(parameterized.TestCase, test_utils.TestCase):

  def setUp(self):
    super(PPOAgentTest, self).setUp()
    tf.compat.v1.enable_resource_variables()
    self._obs_spec = tensor_spec.TensorSpec([2], tf.float32)
    self._time_step_spec = ts.time_step_spec(self._obs_spec)
    self._action_spec = tensor_spec.BoundedTensorSpec([1], tf.float32, -1, 1)

  def testCreateAgent(self):
    agent = ppo_agent.PPOAgent(
        self._time_step_spec,
        self._action_spec,
        tf.compat.v1.train.AdamOptimizer(),
        actor_net=DummyActorNet(self._obs_spec, self._action_spec),
        check_numerics=True)
    agent.initialize()

  def testComputeAdvantagesNoGae(self):
    agent = ppo_agent.PPOAgent(
        self._time_step_spec,
        self._action_spec,
        tf.compat.v1.train.AdamOptimizer(),
        actor_net=DummyActorNet(self._obs_spec, self._action_spec),
        value_net=DummyValueNet(self._obs_spec),
        normalize_observations=False,
        use_gae=False)
    rewards = tf.constant([[1.0] * 9, [1.0] * 9])
    discounts = tf.constant([[1.0, 1.0, 1.0, 1.0, 0.0, 0.9, 0.9, 0.9, 0.0],
                             [1.0, 1.0, 1.0, 1.0, 0.0, 0.9, 0.9, 0.9, 0.0]])
    returns = tf.constant([[5.0, 4.0, 3.0, 2.0, 1.0, 3.439, 2.71, 1.9, 1.0],
                           [3.0, 4.0, 7.0, 2.0, -1.0, 5.439, 2.71, -2.9, 1.0]])
    value_preds = tf.constant([
        [3.0] * 10,
        [3.0] * 10,
    ])  # One extra for final time_step.

    expected_advantages = returns - value_preds[:, :-1]
    advantages = agent.compute_advantages(rewards, returns, discounts,
                                          value_preds)
    self.assertAllClose(expected_advantages, advantages)

  def testComputeAdvantagesWithGae(self):
    gae_lambda = 0.95
    agent = ppo_agent.PPOAgent(
        self._time_step_spec,
        self._action_spec,
        tf.compat.v1.train.AdamOptimizer(),
        actor_net=DummyActorNet(
            self._obs_spec,
            self._action_spec,
        ),
        value_net=DummyValueNet(self._obs_spec),
        normalize_observations=False,
        use_gae=True,
        lambda_value=gae_lambda)
    rewards = tf.constant([[1.0] * 9, [1.0] * 9])
    discounts = tf.constant([[1.0, 1.0, 1.0, 1.0, 0.0, 0.9, 0.9, 0.9, 0.0],
                             [1.0, 1.0, 1.0, 1.0, 0.0, 0.9, 0.9, 0.9, 0.0]])
    returns = tf.constant([[5.0, 4.0, 3.0, 2.0, 1.0, 3.439, 2.71, 1.9, 1.0],
                           [5.0, 4.0, 3.0, 2.0, 1.0, 3.439, 2.71, 1.9, 1.0]])
    value_preds = tf.constant([[3.0] * 10,
                               [3.0] * 10])  # One extra for final time_step.

    gae_vals = tf.constant([[
        2.0808625, 1.13775, 0.145, -0.9, -2.0, 0.56016475, -0.16355, -1.01, -2.0
    ], [
        2.0808625, 1.13775, 0.145, -0.9, -2.0, 0.56016475, -0.16355, -1.01, -2.0
    ]])
    advantages = agent.compute_advantages(rewards, returns, discounts,
                                          value_preds)
    self.assertAllClose(gae_vals, advantages)

  @parameterized.named_parameters([
      ('OneEpoch', 1, True, True),
      ('FiveEpochs', 5, False, True),
      ('IncompleteEpisodesReturnsZeroLossOnOnlyFullTrain', 1, False, False),
      ('IncompleteEpisodesReturnsNonZeroLossOnIncomplTrain', 1, False, True),
  ])
<<<<<<< HEAD
  def testTrain(self, num_epochs, use_td_lambda_return):
    # Mock the build_train_op to return an op for incrementing this counter.
    counter = common.create_variable('test_train_counter')
    agent = ppo_agent.PPOAgent(
        self._time_step_spec,
        self._action_spec,
        tf.compat.v1.train.AdamOptimizer(),
        actor_net=DummyActorNet(
            self._obs_spec,
            self._action_spec,
        ),
        value_net=DummyValueNet(self._obs_spec),
        normalize_observations=False,
        num_epochs=num_epochs,
        use_gae=use_td_lambda_return,
        use_td_lambda_return=use_td_lambda_return,
        train_step_counter=counter)
    observations = tf.constant([
        [[1, 2], [3, 4], [5, 6]],
        [[1, 2], [3, 4], [5, 6]],
    ],
                               dtype=tf.float32)

    time_steps = ts.TimeStep(
        step_type=tf.constant([[1] * 3] * 2, dtype=tf.int32),
        reward=tf.constant([[1] * 3] * 2, dtype=tf.float32),
        discount=tf.constant([[1] * 3] * 2, dtype=tf.float32),
        observation=observations)
    actions = tf.constant([[[0], [1], [1]], [[0], [1], [1]]], dtype=tf.float32)

    action_distribution_parameters = {
        'loc': tf.constant([[[0.0]] * 3] * 2, dtype=tf.float32),
        'scale': tf.constant([[[1.0]] * 3] * 2, dtype=tf.float32),
    }

    policy_info = action_distribution_parameters

    experience = trajectory.Trajectory(time_steps.step_type, observations,
                                       actions, policy_info,
                                       time_steps.step_type, time_steps.reward,
                                       time_steps.discount)

    if tf.executing_eagerly():
      loss = lambda: agent.train(experience)
    else:
      loss = agent.train(experience)

    # Assert that counter starts out at zero.
    self.evaluate(tf.compat.v1.global_variables_initializer())
    self.assertEqual(0, self.evaluate(counter))
    self.evaluate(loss)
    # Assert that train_op ran increment_counter num_epochs times.
    self.assertEqual(num_epochs, self.evaluate(counter))
=======
  def testTrain(self, num_epochs, use_td_lambda_return, train_on_partial):
    with tf.compat.v2.summary.record_if(False):
      # Mock the build_train_op to return an op for incrementing this counter.
      counter = common.create_variable('test_train_counter')
      agent = ppo_agent.PPOAgent(
          self._time_step_spec,
          self._action_spec,
          tf.compat.v1.train.AdamOptimizer(),
          actor_net=DummyActorNet(self._obs_spec, self._action_spec,),
          value_net=DummyValueNet(self._obs_spec),
          normalize_observations=False,
          num_epochs=num_epochs,
          use_gae=use_td_lambda_return,
          use_td_lambda_return=use_td_lambda_return,
          train_step_counter=counter,
          train_on_partial_episodes=train_on_partial)
      observations = tf.constant([
          [[1, 2], [3, 4], [5, 6]],
          [[1, 2], [3, 4], [5, 6]],
      ],
                                 dtype=tf.float32)

      mid_time_step_val = ts.StepType.MID
      time_steps = ts.TimeStep(
          step_type=tf.constant([[mid_time_step_val] * 3] * 2, dtype=tf.int32),
          reward=tf.constant([[1] * 3] * 2, dtype=tf.float32),
          discount=tf.constant([[1] * 3] * 2, dtype=tf.float32),
          observation=observations)
      actions = tf.constant([[[0], [1], [1]], [[0], [1], [1]]],
                            dtype=tf.float32)

      action_distribution_parameters = {
          'loc': tf.constant([[[0.0]] * 3] * 2, dtype=tf.float32),
          'scale': tf.constant([[[1.0]] * 3] * 2, dtype=tf.float32),
      }

      policy_info = action_distribution_parameters

      experience = trajectory.Trajectory(
          time_steps.step_type, observations, actions, policy_info,
          time_steps.step_type, time_steps.reward, time_steps.discount)

      # Force variable creation.
      agent.policy.variables()

      if tf.executing_eagerly():
        loss = lambda: agent.train(experience)
      else:
        loss = agent.train(experience)

      # Assert that counter starts out at zero.
      self.evaluate(tf.compat.v1.initialize_all_variables())
      self.assertEqual(0, self.evaluate(counter))
      loss_type = self.evaluate(loss)
      loss_numpy = loss_type.loss

      if train_on_partial:
        # Assert that loss is not zero as we are training in a non-episodic env
        self.assertNotEqual(loss_numpy, 0.0,
                            msg=('Loss is exactly zero, looks like no training '
                                 'was performed due to incomplete episodes.'))
      else:
        self.assertEqual(loss_numpy, 0.0,
                         msg=('Expected that training loss is zero as episode '
                              'is incomplete.'))

      # Assert that train_op ran increment_counter num_epochs times.
      self.assertEqual(num_epochs, self.evaluate(counter))
>>>>>>> 8efb2114

  def testGetEpochLoss(self):
    agent = ppo_agent.PPOAgent(
        self._time_step_spec,
        self._action_spec,
        tf.compat.v1.train.AdamOptimizer(),
        actor_net=DummyActorNet(self._obs_spec, self._action_spec),
        value_net=DummyValueNet(self._obs_spec),
        normalize_observations=False,
        normalize_rewards=False,
        value_pred_loss_coef=1.0,
        policy_l2_reg=1e-4,
        value_function_l2_reg=1e-4,
        entropy_regularization=0.1,
        importance_ratio_clipping=10,
    )
    observations = tf.constant([[1, 2], [3, 4], [1, 2], [3, 4]],
                               dtype=tf.float32)
    time_steps = ts.restart(observations, batch_size=2)
    actions = tf.constant([[0], [1], [0], [1]], dtype=tf.float32)
    returns = tf.constant([1.9, 1.0, 1.9, 1.0], dtype=tf.float32)
    sample_action_log_probs = tf.constant([0.9, 0.3, 0.9, 0.3],
                                          dtype=tf.float32)
    advantages = tf.constant([1.9, 1.0, 1.9, 1.0], dtype=tf.float32)
    weights = tf.constant([1.0, 1.0, 0.0, 0.0], dtype=tf.float32)
    sample_action_distribution_parameters = {
        'loc': tf.constant([[9.0], [15.0], [9.0], [15.0]], dtype=tf.float32),
        'scale': tf.constant([[8.0], [12.0], [8.0], [12.0]], dtype=tf.float32),
    }
    train_step = tf.compat.v1.train.get_or_create_global_step()

    loss_info = agent.get_epoch_loss(
        time_steps,
        actions,
        sample_action_log_probs,
        returns,
        advantages,
        sample_action_distribution_parameters,
        weights,
        train_step,
        debug_summaries=False)

    self.evaluate(tf.compat.v1.global_variables_initializer())
    total_loss, extra_loss_info = self.evaluate(loss_info)
    (policy_gradient_loss, value_estimation_loss, l2_regularization_loss,
     entropy_reg_loss, kl_penalty_loss) = extra_loss_info

    # Check loss values are as expected. Factor of 2/4 is because four timesteps
    # were included in the data, but two were masked out. Reduce_means in losses
    # will divide by 4, but computed loss values are for first 2 timesteps.
    expected_pg_loss = -0.0164646133 * 2 / 4
    expected_ve_loss = 123.205 * 2 / 4
    expected_l2_loss = 1e-4 * 12 * 2 / 4
    expected_ent_loss = -0.370111 * 2 / 4
    expected_kl_penalty_loss = 0.0
    self.assertAllClose(
        expected_pg_loss + expected_ve_loss + expected_l2_loss +
        expected_ent_loss + expected_kl_penalty_loss,
        total_loss,
        atol=0.001,
        rtol=0.001)
    self.assertAllClose(expected_pg_loss, policy_gradient_loss)
    self.assertAllClose(expected_ve_loss, value_estimation_loss)
    self.assertAllClose(
        expected_l2_loss, l2_regularization_loss, atol=0.001, rtol=0.001)
    self.assertAllClose(expected_ent_loss, entropy_reg_loss)
    self.assertAllClose(expected_kl_penalty_loss, kl_penalty_loss)

  @parameterized.named_parameters([
      ('IsZero', 0),
      ('NotZero', 1),
  ])
  def testL2RegularizationLoss(self, not_zero):
    l2_reg = 1e-4 * not_zero
    agent = ppo_agent.PPOAgent(
        self._time_step_spec,
        self._action_spec,
        tf.compat.v1.train.AdamOptimizer(),
        actor_net=DummyActorNet(self._obs_spec, self._action_spec),
        value_net=DummyValueNet(self._obs_spec),
        normalize_observations=False,
        policy_l2_reg=l2_reg,
        value_function_l2_reg=l2_reg,
    )

    # Call other loss functions to make sure trainable variables are
    #   constructed.
    observations = tf.constant([[1, 2], [3, 4]], dtype=tf.float32)
    time_steps = ts.restart(observations, batch_size=2)
    actions = tf.constant([[0], [1]], dtype=tf.float32)
    returns = tf.constant([1.9, 1.0], dtype=tf.float32)
    sample_action_log_probs = tf.constant([[0.9], [0.3]], dtype=tf.float32)
    advantages = tf.constant([1.9, 1.0], dtype=tf.float32)
    current_policy_distribution, unused_network_state = DummyActorNet(
        self._obs_spec, self._action_spec)(time_steps.observation,
                                           time_steps.step_type, ())
    weights = tf.ones_like(advantages)
    agent.policy_gradient_loss(time_steps, actions, sample_action_log_probs,
                               advantages, current_policy_distribution, weights)
    agent.value_estimation_loss(time_steps, returns, weights)

    # Now request L2 regularization loss.
    # Value function weights are [2, 1], actor net weights are [2, 1, 1, 1].
    expected_loss = l2_reg * ((2**2 + 1) + (2**2 + 1 + 1 + 1))
    # Make sure the network is built before we try to get variables.
    agent.policy.action(
        tensor_spec.sample_spec_nest(self._time_step_spec, outer_dims=(2,)))
    loss = agent.l2_regularization_loss()

    self.evaluate(tf.compat.v1.global_variables_initializer())
    loss_ = self.evaluate(loss)
    self.assertAllClose(loss_, expected_loss)

  @parameterized.named_parameters([
      ('IsZero', 0),
      ('NotZero', 1),
  ])
  def testEntropyRegularizationLoss(self, not_zero):
    ent_reg = 0.1 * not_zero
    agent = ppo_agent.PPOAgent(
        self._time_step_spec,
        self._action_spec,
        tf.compat.v1.train.AdamOptimizer(),
        actor_net=DummyActorNet(self._obs_spec, self._action_spec),
        value_net=DummyValueNet(self._obs_spec),
        normalize_observations=False,
        entropy_regularization=ent_reg,
    )

    # Call other loss functions to make sure trainable variables are
    #   constructed.
    observations = tf.constant([[1, 2], [3, 4]], dtype=tf.float32)
    time_steps = ts.restart(observations, batch_size=2)
    actions = tf.constant([[0], [1]], dtype=tf.float32)
    returns = tf.constant([1.9, 1.0], dtype=tf.float32)
    sample_action_log_probs = tf.constant([[0.9], [0.3]], dtype=tf.float32)
    advantages = tf.constant([1.9, 1.0], dtype=tf.float32)
    weights = tf.ones_like(advantages)
    current_policy_distribution, unused_network_state = DummyActorNet(
        self._obs_spec, self._action_spec)(time_steps.observation,
                                           time_steps.step_type, ())
    agent.policy_gradient_loss(time_steps, actions, sample_action_log_probs,
                               advantages, current_policy_distribution, weights)
    agent.value_estimation_loss(time_steps, returns, weights)

    # Now request entropy regularization loss.
    # Action stdevs should be ~1.0, and mean entropy ~3.70111.
    expected_loss = -3.70111 * ent_reg
    loss = agent.entropy_regularization_loss(time_steps,
                                             current_policy_distribution,
                                             weights)

    self.evaluate(tf.compat.v1.global_variables_initializer())
    loss_ = self.evaluate(loss)
    self.assertAllClose(loss_, expected_loss)

  def testValueEstimationLoss(self):
    agent = ppo_agent.PPOAgent(
        self._time_step_spec,
        self._action_spec,
        tf.compat.v1.train.AdamOptimizer(),
        actor_net=DummyActorNet(self._obs_spec, self._action_spec),
        value_net=DummyValueNet(self._obs_spec),
        value_pred_loss_coef=1.0,
        normalize_observations=False,
    )

    observations = tf.constant([[1, 2], [3, 4]], dtype=tf.float32)
    time_steps = ts.restart(observations, batch_size=2)
    returns = tf.constant([1.9, 1.0], dtype=tf.float32)
    weights = tf.ones_like(returns)

    expected_loss = 123.205
    loss = agent.value_estimation_loss(time_steps, returns, weights)

    self.evaluate(tf.compat.v1.global_variables_initializer())
    loss_ = self.evaluate(loss)
    self.assertAllClose(loss_, expected_loss)

  def testPolicyGradientLoss(self):
    actor_net = DummyActorNet(self._obs_spec, self._action_spec)
    agent = ppo_agent.PPOAgent(
        self._time_step_spec,
        self._action_spec,
        tf.compat.v1.train.AdamOptimizer(),
        normalize_observations=False,
        normalize_rewards=False,
        actor_net=actor_net,
        importance_ratio_clipping=10.0,
    )

    observations = tf.constant([[1, 2], [3, 4]], dtype=tf.float32)
    time_steps = ts.restart(observations, batch_size=2)
    actions = tf.constant([[0], [1]], dtype=tf.float32)
    sample_action_log_probs = tf.constant([0.9, 0.3], dtype=tf.float32)
    advantages = tf.constant([1.9, 1.0], dtype=tf.float32)
    weights = tf.ones_like(advantages)

    current_policy_distribution, unused_network_state = actor_net(
        time_steps.observation, time_steps.step_type, ())

    expected_loss = -0.0164646133
    loss = agent.policy_gradient_loss(time_steps, actions,
                                      sample_action_log_probs, advantages,
                                      current_policy_distribution, weights)

    self.evaluate(tf.compat.v1.global_variables_initializer())
    loss_ = self.evaluate(loss)
    self.assertAllClose(loss_, expected_loss)

  def testKlPenaltyLoss(self):
    actor_net = actor_distribution_network.ActorDistributionNetwork(
        self._time_step_spec.observation,
        self._action_spec,
        fc_layer_params=None)
    value_net = value_network.ValueNetwork(
        self._time_step_spec.observation, fc_layer_params=None)
    agent = ppo_agent.PPOAgent(
        self._time_step_spec,
        self._action_spec,
        tf.compat.v1.train.AdamOptimizer(),
        actor_net=actor_net,
        value_net=value_net,
        kl_cutoff_factor=5.0,
        adaptive_kl_target=0.1,
        kl_cutoff_coef=100,
    )

    agent.kl_cutoff_loss = mock.MagicMock(
        return_value=tf.constant(3.0, dtype=tf.float32))
    agent.adaptive_kl_loss = mock.MagicMock(
        return_value=tf.constant(4.0, dtype=tf.float32))

    observations = tf.constant([[1, 2], [3, 4]], dtype=tf.float32)
    time_steps = ts.restart(observations, batch_size=2)
    action_distribution_parameters = {
        'loc': tf.constant([1.0, 1.0], dtype=tf.float32),
        'scale': tf.constant([1.0, 1.0], dtype=tf.float32),
    }
    current_policy_distribution, unused_network_state = DummyActorNet(
        self._obs_spec, self._action_spec)(time_steps.observation,
                                           time_steps.step_type, ())
    weights = tf.ones_like(time_steps.discount)

    expected_kl_penalty_loss = 7.0

    kl_penalty_loss = agent.kl_penalty_loss(time_steps,
                                            action_distribution_parameters,
                                            current_policy_distribution,
                                            weights)
    self.evaluate(tf.compat.v1.global_variables_initializer())
    kl_penalty_loss_ = self.evaluate(kl_penalty_loss)
    self.assertEqual(expected_kl_penalty_loss, kl_penalty_loss_)

  @parameterized.named_parameters([
      ('IsZero', 0),
      ('NotZero', 1),
  ])
  def testKlCutoffLoss(self, not_zero):
    kl_cutoff_coef = 30.0 * not_zero
    actor_net = actor_distribution_network.ActorDistributionNetwork(
        self._time_step_spec.observation,
        self._action_spec,
        fc_layer_params=None)
    value_net = value_network.ValueNetwork(
        self._time_step_spec.observation, fc_layer_params=None)
    agent = ppo_agent.PPOAgent(
        self._time_step_spec,
        self._action_spec,
        tf.compat.v1.train.AdamOptimizer(),
        actor_net=actor_net,
        value_net=value_net,
        kl_cutoff_factor=5.0,
        adaptive_kl_target=0.1,
        kl_cutoff_coef=kl_cutoff_coef,
    )
    kl_divergence = tf.constant([[1.5, -0.5, 6.5, -1.5, -2.3]],
                                dtype=tf.float32)
    expected_kl_cutoff_loss = kl_cutoff_coef * (.24**2)  # (0.74 - 0.5) ^ 2

    loss = agent.kl_cutoff_loss(kl_divergence)
    self.evaluate(tf.compat.v1.global_variables_initializer())
    loss_ = self.evaluate(loss)
    self.assertAllClose([loss_], [expected_kl_cutoff_loss])

  def testAdaptiveKlLoss(self):
    actor_net = actor_distribution_network.ActorDistributionNetwork(
        self._time_step_spec.observation,
        self._action_spec,
        fc_layer_params=None)
    value_net = value_network.ValueNetwork(
        self._time_step_spec.observation, fc_layer_params=None)
    agent = ppo_agent.PPOAgent(
        self._time_step_spec,
        self._action_spec,
        tf.compat.v1.train.AdamOptimizer(),
        actor_net=actor_net,
        value_net=value_net,
        initial_adaptive_kl_beta=1.0,
        adaptive_kl_target=10.0,
        adaptive_kl_tolerance=0.5,
    )

    # Initialize variables
    self.evaluate(tf.compat.v1.global_variables_initializer())

    # Loss should not change if data kl is target kl.
    loss_1 = agent.adaptive_kl_loss([10.0])
    loss_2 = agent.adaptive_kl_loss([10.0])
    self.assertEqual(self.evaluate(loss_1), self.evaluate(loss_2))

    # If data kl is low, kl penalty should decrease between calls.
    loss_1 = self.evaluate(agent.adaptive_kl_loss([1.0]))
    adaptive_kl_beta_update_fn = common.function(agent.update_adaptive_kl_beta)
    self.evaluate(adaptive_kl_beta_update_fn([1.0]))
    loss_2 = self.evaluate(agent.adaptive_kl_loss([1.0]))
    self.assertGreater(loss_1, loss_2)

    # # # If data kl is low, kl penalty should increase between calls.
    loss_1 = self.evaluate(agent.adaptive_kl_loss([100.0]))
    self.evaluate(adaptive_kl_beta_update_fn([100.0]))
    loss_2 = self.evaluate(agent.adaptive_kl_loss([100.0]))
    self.assertLess(loss_1, loss_2)

  def testUpdateAdaptiveKlBeta(self):
    actor_net = actor_distribution_network.ActorDistributionNetwork(
        self._time_step_spec.observation,
        self._action_spec,
        fc_layer_params=None)
    value_net = value_network.ValueNetwork(
        self._time_step_spec.observation, fc_layer_params=None)
    agent = ppo_agent.PPOAgent(
        self._time_step_spec,
        self._action_spec,
        tf.compat.v1.train.AdamOptimizer(),
        actor_net=actor_net,
        value_net=value_net,
        initial_adaptive_kl_beta=1.0,
        adaptive_kl_target=10.0,
        adaptive_kl_tolerance=0.5,
    )

    self.evaluate(tf.compat.v1.global_variables_initializer())

    # When KL is target kl, beta should not change.
    update_adaptive_kl_beta_fn = common.function(agent.update_adaptive_kl_beta)
    beta_0 = update_adaptive_kl_beta_fn([10.0])
    expected_beta_0 = 1.0
    self.assertEqual(expected_beta_0, self.evaluate(beta_0))

    # When KL is large, beta should increase.
    beta_1 = update_adaptive_kl_beta_fn([100.0])
    expected_beta_1 = 1.5
    self.assertEqual(expected_beta_1, self.evaluate(beta_1))

    # When KL is small, beta should decrease.
    beta_2 = update_adaptive_kl_beta_fn([1.0])
    expected_beta_2 = 1.0
    self.assertEqual(expected_beta_2, self.evaluate(beta_2))

  def testPolicy(self):
    value_net = value_network.ValueNetwork(
        self._time_step_spec.observation, fc_layer_params=None)
    agent = ppo_agent.PPOAgent(
        self._time_step_spec,
        self._action_spec,
        tf.compat.v1.train.AdamOptimizer(),
        actor_net=DummyActorNet(self._obs_spec, self._action_spec),
        value_net=value_net)
    observations = tf.constant([[1, 2]], dtype=tf.float32)
    time_steps = ts.restart(observations, batch_size=1)
    action_step = agent.policy.action(time_steps)
    actions = action_step.action
    self.assertEqual(actions.shape.as_list(), [1, 1])
    self.evaluate(tf.compat.v1.global_variables_initializer())
    _ = self.evaluate(actions)

  def testNormalizeAdvantages(self):
    advantages = np.array([1.1, 3.2, -1.5, 10.9, 5.6])
    mean = np.sum(advantages) / float(len(advantages))
    variance = np.sum(np.square(advantages - mean)) / float(len(advantages))
    stdev = np.sqrt(variance)
    expected_advantages = (advantages - mean) / stdev
    normalized_advantages = ppo_agent._normalize_advantages(
        tf.constant(advantages, dtype=tf.float32), variance_epsilon=0.0)
    self.assertAllClose(expected_advantages,
                        self.evaluate(normalized_advantages))

  def testRNNTrain(self):
    actor_net = actor_distribution_rnn_network.ActorDistributionRnnNetwork(
        self._time_step_spec.observation,
        self._action_spec,
        input_fc_layer_params=None,
        output_fc_layer_params=None,
        lstm_size=(20,))
    value_net = value_rnn_network.ValueRnnNetwork(
        self._time_step_spec.observation,
        input_fc_layer_params=None,
        output_fc_layer_params=None,
        lstm_size=(10,))
    global_step = tf.compat.v1.train.get_or_create_global_step()
    agent = ppo_agent.PPOAgent(
        self._time_step_spec,
        self._action_spec,
        optimizer=tf.compat.v1.train.AdamOptimizer(),
        actor_net=actor_net,
        value_net=value_net,
        num_epochs=1,
        train_step_counter=global_step)
    # Use a random env, policy, and replay buffer to collect training data.
    random_env = random_tf_environment.RandomTFEnvironment(
        self._time_step_spec, self._action_spec, batch_size=1)
    collection_policy = random_tf_policy.RandomTFPolicy(
        self._time_step_spec,
        self._action_spec,
        info_spec=agent.collect_policy.info_spec)
    replay_buffer = tf_uniform_replay_buffer.TFUniformReplayBuffer(
        collection_policy.trajectory_spec, batch_size=1, max_length=7)
    collect_driver = dynamic_episode_driver.DynamicEpisodeDriver(
        random_env,
        collection_policy,
        observers=[replay_buffer.add_batch],
        num_episodes=1)

    # In graph mode: finish building the graph so the optimizer
    # variables are created.
    if not tf.executing_eagerly():
      _, _ = agent.train(experience=replay_buffer.gather_all())

    # Initialize.
    self.evaluate(agent.initialize())
    self.evaluate(tf.compat.v1.global_variables_initializer())

    # Train one step.
    self.assertEqual(0, self.evaluate(global_step))
    self.evaluate(collect_driver.run())
    self.evaluate(agent.train(experience=replay_buffer.gather_all()))
    self.assertEqual(1, self.evaluate(global_step))

  def testAgentDoesNotFailWhenNestedObservationActionAndDebugSummaries(self):
    summary_writer = tf.compat.v2.summary.create_file_writer(
        FLAGS.test_tmpdir, flush_millis=10000)
    summary_writer.set_as_default()

    nested_obs_spec = (self._obs_spec, self._obs_spec, {
        'a': self._obs_spec,
        'b': self._obs_spec,
    })
    nested_time_spec = ts.time_step_spec(nested_obs_spec)

    nested_act_spec = (self._action_spec, {
        'c': self._action_spec,
        'd': self._action_spec
    })

    class NestedActorNet(network.DistributionNetwork):

      def __init__(self, dummy_model):
        output_spec = (dummy_model.output_spec, {
            'c': dummy_model.output_spec,
            'd': dummy_model.output_spec,
        })
        super(NestedActorNet, self).__init__(
            dummy_model.input_tensor_spec, (),
            output_spec=output_spec,
            name='NestedActorNet')
        self.dummy_model = dummy_model

      def call(self, *args, **kwargs):
        dummy_ans, _ = self.dummy_model(*args, **kwargs)
        return (dummy_ans, {'c': dummy_ans, 'd': dummy_ans}), ()

    dummy_model = DummyActorNet(nested_obs_spec, self._action_spec)
    agent = ppo_agent.PPOAgent(
        nested_time_spec,
        nested_act_spec,
        tf.compat.v1.train.AdamOptimizer(),
        actor_net=NestedActorNet(dummy_model),
        value_net=DummyValueNet(nested_obs_spec),
        debug_summaries=True)

    observations = tf.constant([
        [[1, 2], [3, 4], [5, 6]],
        [[1, 2], [3, 4], [5, 6]],
    ],
                               dtype=tf.float32)

    observations = (observations, observations, {
        'a': observations,
        'b': observations,
    })

    time_steps = ts.TimeStep(
        step_type=tf.constant([[1] * 3] * 2, dtype=tf.int32),
        reward=tf.constant([[1] * 3] * 2, dtype=tf.float32),
        discount=tf.constant([[1] * 3] * 2, dtype=tf.float32),
        observation=observations)
    actions = tf.constant([[[0], [1], [1]], [[0], [1], [1]]], dtype=tf.float32)

    actions = (actions, {
        'c': actions,
        'd': actions,
    })

    action_distribution_parameters = {
        'loc': tf.constant([[[0.0]] * 3] * 2, dtype=tf.float32),
        'scale': tf.constant([[[1.0]] * 3] * 2, dtype=tf.float32),
    }
    action_distribution_parameters = (action_distribution_parameters, {
        'c': action_distribution_parameters,
        'd': action_distribution_parameters,
    })

    policy_info = action_distribution_parameters

    experience = trajectory.Trajectory(time_steps.step_type, observations,
                                       actions, policy_info,
                                       time_steps.step_type, time_steps.reward,
                                       time_steps.discount)

    agent.train(experience)


if __name__ == '__main__':
  tf.test.main()<|MERGE_RESOLUTION|>--- conflicted
+++ resolved
@@ -219,61 +219,6 @@
       ('IncompleteEpisodesReturnsZeroLossOnOnlyFullTrain', 1, False, False),
       ('IncompleteEpisodesReturnsNonZeroLossOnIncomplTrain', 1, False, True),
   ])
-<<<<<<< HEAD
-  def testTrain(self, num_epochs, use_td_lambda_return):
-    # Mock the build_train_op to return an op for incrementing this counter.
-    counter = common.create_variable('test_train_counter')
-    agent = ppo_agent.PPOAgent(
-        self._time_step_spec,
-        self._action_spec,
-        tf.compat.v1.train.AdamOptimizer(),
-        actor_net=DummyActorNet(
-            self._obs_spec,
-            self._action_spec,
-        ),
-        value_net=DummyValueNet(self._obs_spec),
-        normalize_observations=False,
-        num_epochs=num_epochs,
-        use_gae=use_td_lambda_return,
-        use_td_lambda_return=use_td_lambda_return,
-        train_step_counter=counter)
-    observations = tf.constant([
-        [[1, 2], [3, 4], [5, 6]],
-        [[1, 2], [3, 4], [5, 6]],
-    ],
-                               dtype=tf.float32)
-
-    time_steps = ts.TimeStep(
-        step_type=tf.constant([[1] * 3] * 2, dtype=tf.int32),
-        reward=tf.constant([[1] * 3] * 2, dtype=tf.float32),
-        discount=tf.constant([[1] * 3] * 2, dtype=tf.float32),
-        observation=observations)
-    actions = tf.constant([[[0], [1], [1]], [[0], [1], [1]]], dtype=tf.float32)
-
-    action_distribution_parameters = {
-        'loc': tf.constant([[[0.0]] * 3] * 2, dtype=tf.float32),
-        'scale': tf.constant([[[1.0]] * 3] * 2, dtype=tf.float32),
-    }
-
-    policy_info = action_distribution_parameters
-
-    experience = trajectory.Trajectory(time_steps.step_type, observations,
-                                       actions, policy_info,
-                                       time_steps.step_type, time_steps.reward,
-                                       time_steps.discount)
-
-    if tf.executing_eagerly():
-      loss = lambda: agent.train(experience)
-    else:
-      loss = agent.train(experience)
-
-    # Assert that counter starts out at zero.
-    self.evaluate(tf.compat.v1.global_variables_initializer())
-    self.assertEqual(0, self.evaluate(counter))
-    self.evaluate(loss)
-    # Assert that train_op ran increment_counter num_epochs times.
-    self.assertEqual(num_epochs, self.evaluate(counter))
-=======
   def testTrain(self, num_epochs, use_td_lambda_return, train_on_partial):
     with tf.compat.v2.summary.record_if(False):
       # Mock the build_train_op to return an op for incrementing this counter.
@@ -342,7 +287,6 @@
 
       # Assert that train_op ran increment_counter num_epochs times.
       self.assertEqual(num_epochs, self.evaluate(counter))
->>>>>>> 8efb2114
 
   def testGetEpochLoss(self):
     agent = ppo_agent.PPOAgent(
